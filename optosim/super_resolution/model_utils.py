import numpy as np
import scipy.interpolate
import scipy.ndimage

import os
from optosim.settings import MODEL_DIR


def reshape_data(X):
    """
    Reshape the data to be compatible with the model.

    Returns:
        numpy.ndarray: The reshaped data.
    """
    # Get the dimensions of the data
    # Reshape the data
    X_flat = X.reshape(X.shape[0], -1)
    return X_flat


def congrid(a, newdims, method="linear", centre=False, minusone=False):
    """Arbitrary resampling of source array to new dimension sizes.
    Currently only supports maintaining the same number of dimensions.
    To use 1-D arrays, first promote them to shape (x,1).

    Uses the same parameters and creates the same co-ordinate lookup points
    as IDL's congrid routine, which apparently originally came from a VAX/VMS
    routine of the same name.

    method:
    neighbour - closest value from original data
    nearest and linear - uses n x 1-D interpolations using
                         scipy.interpolate.interp1d
    (see Numerical Recipes for validity of use of n 1-D interpolations)
    spline - uses ndimage.map_coordinates

    centre:
    True - interpolation points are at the centres of the bins
    False - points are at the front edge of the bin

    minusone:
    For example- inarray.shape = (i,j) & new dimensions = (x,y)
    False - inarray is resampled by factors of (i/x) * (j/y)
    True - inarray is resampled by(i-1)/(x-1) * (j-1)/(y-1)
    This prevents extrapolation one element beyond bounds of input array.
    """
    if not a.dtype in [float]:
        a = np.cast[float](a)

    m1 = int(minusone)
    ofs = int(centre) * 0.5
    old = np.array(a.shape)
    ndims = len(a.shape)
    if len(newdims) != ndims:
        print(
            "[congrid] dimensions error. "
            "This routine currently only supports "
            "rebinning to the same number of dimensions."
        )
        return None
    newdims = np.asarray(newdims, dtype=float)
    dimlist = []

    if method == "neighbour":
        for i in range(ndims):
            base = np.indices(newdims)[i]
            dimlist.append((old[i] - m1) / (newdims[i] - m1) * (base + ofs) - ofs)
        cd = np.array(dimlist).round().astype(int)
        newa = a[tuple(cd)]
        return newa

    elif method in ["nearest", "linear"]:
        # calculate new dims
        for i in range(ndims):
            base = np.arange(newdims[i])
            dimlist.append((old[i] - m1) / (newdims[i] - m1) * (base + ofs) - ofs)
        # specify old dims
        olddims = [np.arange(i, dtype=float) for i in list(a.shape)]

        # first interpolation - for ndims = any
        mint = scipy.interpolate.interp1d(olddims[-1], a, kind=method)
        newa = mint(dimlist[-1])

        trorder = [ndims - 1] + list(range(ndims - 1))
        for i in range(ndims - 2, -1, -1):
            newa = newa.transpose(trorder)

            mint = scipy.interpolate.interp1d(olddims[i], newa, kind=method)
            newa = mint(dimlist[i])

        if ndims > 1:
            # need one more transpose to return to original dimensions
            newa = newa.transpose(trorder)

        return newa
    elif method in ["spline"]:
        oslices = [slice(0, j) for j in old]
        oldcoords = np.ogrid[oslices]
        nslices = [slice(0, j) for j in list(newdims)]
        newcoords = np.mgrid[nslices]

        newcoords_dims = list(range(np.rank(newcoords)))
        # make first index last
        newcoords_dims.append(newcoords_dims.pop(0))
        newcoords_tr = newcoords.transpose(newcoords_dims)
        # makes a view that affects newcoords

        newcoords_tr += ofs

        deltas = (np.asarray(old) - m1) / (newdims - m1)
        newcoords_tr *= deltas

        newcoords_tr -= ofs

        newa = scipy.ndimage.map_coordinates(a, newcoords)
        return newa
    else:
        print(
            "Congrid error: Unrecognized interpolation type.\n",
            "Currently only 'neighbour', 'nearest', 'linear',",
            "and 'spline' are supported.",
        )
        return None


# def downsample_heatmaps_to_dimensions(heatmaps, new_height, new_width):
#     """
#     Downsample a list of heatmaps to specified dimensions using averaging.

#     Args:
#         heatmaps (list of numpy.ndarray): List of high-resolution heatmaps.
#         new_height (int): The desired height of the downsampled heatmaps.
#         new_width (int): The desired width of the downsampled heatmaps.

#     Returns:
#         list of numpy.ndarray: List of downsampled heatmaps.
#     """
#     downsampled_heatmaps = []

#     for heatmap in heatmaps:
#         # Get the dimensions of the original heatmap
#         reshaped_heatmap = congrid(heatmap, (new_height, new_width), method="linear", centre=True, minusone=False)
#         downsampled_heatmaps.append(reshaped_heatmap)

#     return np.asarray(downsampled_heatmaps)


def rebin_single(data, N):
<<<<<<< HEAD
    import numpy as np
    from scipy.interpolate import RegularGridInterpolator

    # This function rebins a single 2D heatmap
    x = np.linspace(0, 19, 20)
    y = np.linspace(0, 19, 20)
    f = RegularGridInterpolator((x, y), data)
    x_fine = np.linspace(0, 19, 400)
    y_fine = np.linspace(0, 19, 400)
    mesh_x, mesh_y = np.meshgrid(x_fine, y_fine)
    pts = np.vstack((mesh_x.ravel(), mesh_y.ravel())).T
    fine_data = f(pts).reshape(400, 400)
    fine_data *= np.sum(data) / np.sum(fine_data)
    block_size = 400 // N
=======
    """
    Rebin a single 2D heatmap. This function is used by downsample_heatmaps_to_dimensions.
    It takes a single heatmap and rebins it to the desired dimensions. First it
    interpolates the heatmap to a higher resolution, then it averages the values
    in each block of the higher resolution heatmap to get the value for the
    rebinned heatmap.

    Args:
        data (numpy.ndarray): The heatmap.
        N (int): The desired height and width of the rebinned heatmap.

    Returns:
        numpy.ndarray: The rebinned heatmap.
    """

    import numpy as np
    from scipy.interpolate import RegularGridInterpolator

    # Get the number of pixels per side in the original grid
    original_n = data.shape[0]

    # Define a new grid with 20 times the resolution of the original grid
    # it is used for interpolation
    extremely_high_resolution = original_n * 20

    # Create a function that interpolates the data
    x = np.linspace(0, original_n - 1, original_n)
    y = np.linspace(0, original_n - 1, original_n)
    f = RegularGridInterpolator((x, y), data)

    # Create a new grid of points to interpolate at
    x_fine = np.linspace(0, original_n - 1, extremely_high_resolution)
    y_fine = np.linspace(0, original_n - 1, extremely_high_resolution)
    mesh_x, mesh_y = np.meshgrid(x_fine, y_fine)

    # Interpolate the data at the new grid points
    pts = np.vstack((mesh_x.ravel(), mesh_y.ravel())).T

    # Reshape the interpolated data to a 2D array
    fine_data = f(pts).reshape(400, 400)

    # Normalize the interpolated data to have the same total value as the original data
    fine_data *= np.sum(data) / np.sum(fine_data)

    # Rebin the data to the desired dimensions
    block_size = extremely_high_resolution // N

    # Create a new array to hold the rebinned data
>>>>>>> 3674bf74
    rebinned_data = np.zeros((N, N))
    for i in range(N):
        for j in range(N):
            rebinned_data[j, i] = np.sum(
                fine_data[i * block_size : (i + 1) * block_size, j * block_size : (j + 1) * block_size]
            )
    return rebinned_data


def downsample_heatmaps_to_dimensions(heatmaps, new_height, new_width):
    """
    Downsample a list of heatmaps to specified dimensions using averaging.

    Args:
        heatmaps (list of numpy.ndarray): List of high-resolution heatmaps.
        new_height (int): The desired height of the downsampled heatmaps.
        new_width (int): The desired width of the downsampled heatmaps.

    Returns:
        list of numpy.ndarray: List of downsampled heatmaps.
    """

    data = heatmaps
    N = new_height

    # This function handles a 3D array of heatmaps
    num_heatmaps = data.shape[0]
    rebinned_data = np.zeros((num_heatmaps, N, N))
    for i in range(num_heatmaps):
        rebinned_data[i] = rebin_single(data[i], N)
    return rebinned_data


def weighted_average_estimator(X, r):
    """
    Estimate the position of the event by taking the weighted average of the PMTs.

    Args:
        X (numpy.ndarray): The data.

    Returns:
        list of tuple of float: The estimated positions.
    """
    x = (-r * X[:, 0, 0] + r * X[:, 0, 1] - r * X[:, 1, 0] + r * X[:, 1, 1]) / np.sum(X, axis=(1, 2))
    y = (-r * X[:, 0, 0] - r * X[:, 0, 1] + r * X[:, 1, 0] + r * X[:, 1, 1]) / np.sum(X, axis=(1, 2))

    return list(zip(x, y))


def mse(true, pred):
    """
    Calculate the mean squared error between the true and predicted positions.

    Args:
        true (list of tuple of float): The true positions.
        pred (list of tuple of float): The predicted positions.

    Returns:
        float: The mean squared error.
    """
    return np.mean((np.asarray(true) - np.asarray(pred)) ** 2)


def r_squared(true, pred):
    """
    Calculate the R^2 between the true and predicted positions.

    Args:
        true (list of tuple of float): The true positions.
        pred (list of tuple of float): The predicted positions.

    Returns:
        float: The R^2.
    """
    return 1 - np.sum((np.asarray(true) - np.asarray(pred)) ** 2) / np.sum((np.asarray(true) - np.mean(true)) ** 2)


def load_model(filename):
    """
    Load a model from the models directory.
    """
    with open(os.path.join(MODEL_DIR, filename), "rb") as f:
        model = pickle.load(f)

    return model<|MERGE_RESOLUTION|>--- conflicted
+++ resolved
@@ -147,22 +147,6 @@
 
 
 def rebin_single(data, N):
-<<<<<<< HEAD
-    import numpy as np
-    from scipy.interpolate import RegularGridInterpolator
-
-    # This function rebins a single 2D heatmap
-    x = np.linspace(0, 19, 20)
-    y = np.linspace(0, 19, 20)
-    f = RegularGridInterpolator((x, y), data)
-    x_fine = np.linspace(0, 19, 400)
-    y_fine = np.linspace(0, 19, 400)
-    mesh_x, mesh_y = np.meshgrid(x_fine, y_fine)
-    pts = np.vstack((mesh_x.ravel(), mesh_y.ravel())).T
-    fine_data = f(pts).reshape(400, 400)
-    fine_data *= np.sum(data) / np.sum(fine_data)
-    block_size = 400 // N
-=======
     """
     Rebin a single 2D heatmap. This function is used by downsample_heatmaps_to_dimensions.
     It takes a single heatmap and rebins it to the desired dimensions. First it
@@ -211,7 +195,6 @@
     block_size = extremely_high_resolution // N
 
     # Create a new array to hold the rebinned data
->>>>>>> 3674bf74
     rebinned_data = np.zeros((N, N))
     for i in range(N):
         for j in range(N):
